--- conflicted
+++ resolved
@@ -20,12 +20,9 @@
     <AllowUnsafeBlocks>true</AllowUnsafeBlocks>
   </PropertyGroup>
   <ItemGroup>
-<<<<<<< HEAD
-=======
     <None Remove="HashDepotTest.v3.ncrunchproject" />
   </ItemGroup>
   <ItemGroup>
->>>>>>> 0dda1542
     <PackageReference Include="Microsoft.NET.Test.Sdk" Version="16.1.1" />
     <PackageReference Include="Microsoft.TestPlatform.TestHost" Version="16.1.1" />
     <PackageReference Include="NUnit" Version="3.12.0" />
